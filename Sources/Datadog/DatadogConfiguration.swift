/*
 * Unless explicitly stated otherwise all files in this repository are licensed under the Apache License Version 2.0.
 * This product includes software developed at Datadog (https://www.datadoghq.com/).
 * Copyright 2019-2020 Datadog, Inc.
 */

import Foundation

extension Datadog {
    internal struct Constants {
        /// Value for `ddsource` send by different features.
        static let ddsource = "ios"
    }

    /// Datadog SDK configuration.
    public struct Configuration {
        /// Defines the Datadog SDK policy when batching data together before uploading it to Datadog servers.
        /// Smaller batches mean smaller but more network requests, whereas larger batches mean fewer but larger network requests.
        public enum BatchSize {
            /// Prefer small sized data batches.
            case small
            /// Prefer medium sized data batches.
            case medium
            /// Prefer large sized data batches.
            case large
        }

        /// Defines the frequency at which Datadog SDK will try to upload data batches.
        public enum UploadFrequency {
            /// Try to upload batched data frequently.
            case frequent
            /// Try to upload batched data with a medium frequency.
            case average
            /// Try to upload batched data rarely.
            case rare
        }

        public enum DatadogEndpoint {
            /// US based servers.
            /// Sends data to [app.datadoghq.com](https://app.datadoghq.com/).
            case us
            /// Europe based servers.
            /// Sends data to [app.datadoghq.eu](https://app.datadoghq.eu/).
            case eu
            /// Gov servers.
            /// Sends data to [app.ddog-gov.com](https://app.ddog-gov.com/).
            case gov

            internal var logsEndpoint: LogsEndpoint {
                switch self {
                case .us: return .us
                case .eu: return .eu
                case .gov: return .gov
                }
            }

            internal var tracesEndpoint: TracesEndpoint {
                switch self {
                case .us: return .us
                case .eu: return .eu
                case .gov: return .gov
                }
            }

            internal var rumEndpoint: RUMEndpoint {
                switch self {
                case .us: return .us
                case .eu: return .eu
                case .gov: return .gov
                }
            }
        }

        /// Determines the server for uploading logs.
        public enum LogsEndpoint {
            /// US based servers.
            /// Sends logs to [app.datadoghq.com](https://app.datadoghq.com/).
            case us
            /// Europe based servers.
            /// Sends logs to [app.datadoghq.eu](https://app.datadoghq.eu/).
            case eu
            /// Gov servers.
            /// Sends logs to [app.ddog-gov.com](https://app.ddog-gov.com/).
            case gov
            /// User-defined server.
            case custom(url: String)

            internal var url: String {
                switch self {
                case .us: return "https://mobile-http-intake.logs.datadoghq.com/v1/input/"
                case .eu: return "https://mobile-http-intake.logs.datadoghq.eu/v1/input/"
                case .gov: return "https://logs.browser-intake-ddog-gov.com/v1/input/"
                case let .custom(url: url): return url
                }
            }
        }

        /// Determines the server for uploading traces.
        public enum TracesEndpoint {
            /// US based servers.
            /// Sends traces to [app.datadoghq.com](https://app.datadoghq.com/).
            case us
            /// Europe based servers.
            /// Sends traces to [app.datadoghq.eu](https://app.datadoghq.eu/).
            case eu
            /// Gov servers.
            /// Sends traces to [app.ddog-gov.com](https://app.ddog-gov.com/).
            case gov
            /// User-defined server.
            case custom(url: String)

            internal var url: String {
                switch self {
                case .us: return "https://public-trace-http-intake.logs.datadoghq.com/v1/input/"
                case .eu: return "https://public-trace-http-intake.logs.datadoghq.eu/v1/input/"
                case .gov: return "https://trace.browser-intake-ddog-gov.com/v1/input/"
                case let .custom(url: url): return url
                }
            }
        }

        /// Determines the server for uploading RUM events.
        public enum RUMEndpoint {
            /// US based servers.
            /// Sends RUM events to [app.datadoghq.com](https://app.datadoghq.com/).
            case us
            /// Europe based servers.
            /// Sends RUM events to [app.datadoghq.eu](https://app.datadoghq.eu/).
            case eu
            /// Gov servers.
            /// Sends RUM events to [app.ddog-gov.com](https://app.ddog-gov.com/).
            case gov
            /// User-defined server.
            case custom(url: String)

            internal var url: String {
                switch self {
                case .us: return "https://rum-http-intake.logs.datadoghq.com/v1/input/"
                case .eu: return "https://rum-http-intake.logs.datadoghq.eu/v1/input/"
                case .gov: return "https://rum.browser-intake-ddog-gov.com/v1/input/"
                case let .custom(url: url): return url
                }
            }
        }

        /// The RUM Application ID.
        private(set) var rumApplicationID: String?
        /// Either the RUM client token (which supports RUM, Logging and APM) or regular client token, only for Logging and APM.
        private(set) var clientToken: String
        private(set) var environment: String
        private(set) var loggingEnabled: Bool
        private(set) var tracingEnabled: Bool
        private(set) var rumEnabled: Bool
        private(set) var crashReportingPlugin: DDCrashReportingPluginType?

        /// If `DatadogEndpoint` is set, it will override `logsEndpoint`, `tracesEndpoint` and `rumEndpoint` values.
        private(set) var datadogEndpoint: DatadogEndpoint?
        /// If `customLogsEndpoint` is set, it will override logs endpoint value configured with `logsEndpoint` and `DatadogEndpoint`.
        private(set) var customLogsEndpoint: URL?
        /// If `customTracesEndpoint` is set, it will override traces endpoint value configured with `tracesEndpoint` and `DatadogEndpoint`.
        private(set) var customTracesEndpoint: URL?
        /// If `customRUMEndpoint` is set, it will override rum endpoint value configured with `rumEndpoint` and `DatadogEndpoint`.
        private(set) var customRUMEndpoint: URL?

        /// Deprecated value
        private(set) var logsEndpoint: LogsEndpoint
        /// Deprecated value
        private(set) var tracesEndpoint: TracesEndpoint
        /// Deprecated value
        private(set) var rumEndpoint: RUMEndpoint

        private(set) var serviceName: String?
        private(set) var firstPartyHosts: Set<String>?
        private(set) var rumSessionsSamplingRate: Float
        private(set) var rumUIKitViewsPredicate: UIKitRUMViewsPredicate?
        private(set) var rumUIKitActionsTrackingEnabled: Bool
        private(set) var rumViewEventMapper: RUMViewEventMapper?
        private(set) var rumResourceEventMapper: RUMResourceEventMapper?
        private(set) var rumActionEventMapper: RUMActionEventMapper?
        private(set) var rumErrorEventMapper: RUMErrorEventMapper?
        private(set) var batchSize: BatchSize
        private(set) var uploadFrequency: UploadFrequency
        private(set) var additionalConfiguration: [String: Any]
<<<<<<< HEAD
=======

        /// The client token autorizing internal monitoring data to be sent to Datadog org.
        private(set) var internalMonitoringClientToken: String?
>>>>>>> ddb4dbdf

        /// Creates the builder for configuring the SDK to work with RUM, Logging and Tracing features.
        /// - Parameter rumApplicationID: RUM Application ID obtained on Datadog website.
        /// - Parameter clientToken: the client token (generated for the RUM Application) obtained on Datadog website.
        /// - Parameter environment: the environment name which will be sent to Datadog. This can be used
        ///  to filter events on different environments (e.g. "staging" or "production").
        public static func builderUsing(rumApplicationID: String, clientToken: String, environment: String) -> Builder {
            return Builder(rumApplicationID: rumApplicationID, clientToken: clientToken, environment: environment)
        }

        /// Creates the builder for configuring the SDK to work with Logging and Tracing features.
        /// - Parameter clientToken: client token obtained on Datadog website.
        /// - Parameter environment: the environment name which will be sent to Datadog. This can be used
        ///  to filter events on different environments (e.g. "staging" or "production").
        public static func builderUsing(clientToken: String, environment: String) -> Builder {
            return Builder(rumApplicationID: nil, clientToken: clientToken, environment: environment)
        }

        /// `Datadog.Configuration` builder.
        ///
        /// Usage (to enable RUM, Logging and Tracing):
        ///
        ///     Datadog.Configuration.builderUsing(rumApplicationID:clientToken:environment:)
        ///                           ... // customize using builder methods
        ///                          .build()
        ///
        /// or (to only enable Logging and Tracing):
        ///
        ///     Datadog.Configuration.builderUsing(clientToken:environment:)
        ///                           ... // customize using builder methods
        ///                          .build()
        ///
        public class Builder {
            internal var configuration: Configuration

            /// Private initializer providing default configuration values.
            init(rumApplicationID: String?, clientToken: String, environment: String) {
                self.configuration = Configuration(
                    rumApplicationID: rumApplicationID,
                    clientToken: clientToken,
                    environment: environment,
                    loggingEnabled: true,
                    tracingEnabled: true,
                    rumEnabled: rumApplicationID != nil,
                    crashReportingPlugin: nil,
                    // While `.set(<feature>Endpoint:)` APIs are deprecated, the `datadogEndpoint` default must be `nil`,
                    // so we know the clear user's intent to override deprecated values.
                    datadogEndpoint: nil,
                    customLogsEndpoint: nil,
                    customTracesEndpoint: nil,
                    customRUMEndpoint: nil,
                    logsEndpoint: .us,
                    tracesEndpoint: .us,
                    rumEndpoint: .us,
                    serviceName: nil,
                    firstPartyHosts: nil,
                    rumSessionsSamplingRate: 100.0,
                    rumUIKitViewsPredicate: nil,
                    rumUIKitActionsTrackingEnabled: false,
                    rumViewEventMapper: nil,
                    rumResourceEventMapper: nil,
                    rumActionEventMapper: nil,
                    rumErrorEventMapper: nil,
                    batchSize: .medium,
                    uploadFrequency: .average,
<<<<<<< HEAD
                    additionalConfiguration: [:]
=======
                    additionalConfiguration: [:],
                    internalMonitoringClientToken: nil
>>>>>>> ddb4dbdf
                )
            }

            /// Sets the Datadog server endpoint where data is sent.
            ///
            /// If set, it will override values set by any of these deprecated APIs:
            /// * `set(logsEndpoint:)`
            /// * `set(tracesEndpoint:)`
            /// * `set(rumEndpoint:)`
            ///
            /// - Parameter endpoint: server endpoint (default value is `.us`)
            public func set(endpoint: DatadogEndpoint) -> Builder {
                configuration.datadogEndpoint = endpoint
                return self
            }

            /// Sets the custom server endpoint where Logs are sent.
            ///
            /// - Parameter endpoint: server endpoint (not set by default)
            public func set(customLogsEndpoint: URL) -> Builder {
                configuration.customLogsEndpoint = customLogsEndpoint
                return self
            }

            /// Sets the custom server endpoint where Spans are sent.
            ///
            /// - Parameter customTracesEndpoint: server endpoint (not set by default)
            public func set(customTracesEndpoint: URL) -> Builder {
                configuration.customTracesEndpoint = customTracesEndpoint
                return self
            }

            /// Sets the custom server endpoint where RUM events are sent.
            ///
            /// - Parameter customRUMEndpoint: server endpoint (not set by default)
            public func set(customRUMEndpoint: URL) -> Builder {
                configuration.customRUMEndpoint = customRUMEndpoint
                return self
            }

            // MARK: - Logging Configuration

            /// Enables or disables the logging feature.
            ///
            /// This option is meant to opt-out from using Datadog Logging entirely, no matter of your environment or build configuration. If you need to
            /// disable logging only for certain scenarios (e.g. in `DEBUG` build configuration), use `sendLogsToDatadog(false)` available
            /// on `Logger.Builder`.
            ///
            /// If `enableLogging(false)` is set, the SDK won't instantiate underlying resources required for
            /// running the logging feature. This will give you additional performance optimization if you only use RUM or tracing.
            ///
            /// **NOTE**: If you use logging for tracing (`span.log(fields:)`) keep the logging feature enabled. Otherwise the logs
            /// you send for `span` objects won't be delivered to Datadog.
            ///
            /// - Parameter enabled: `true` by default
            public func enableLogging(_ enabled: Bool) -> Builder {
                configuration.loggingEnabled = enabled
                return self
            }

            /// Sets the server endpoint to which logs are sent.
            /// - Parameter logsEndpoint: server endpoint (default value is `LogsEndpoint.us`)
            @available(*, deprecated, message: "This option is replaced by `set(endpoint:)`. Refer to the new API comment for details.")
            public func set(logsEndpoint: LogsEndpoint) -> Builder {
                configuration.logsEndpoint = logsEndpoint
                return self
            }

            // MARK: - Tracing Configuration

            /// Enables or disables the tracing feature.
            ///
            /// This option is meant to opt-out from using Datadog Tracing entirely, no matter of your environment or build configuration. If you need to
            /// disable tracing only for certain scenarios (e.g. in `DEBUG` build configuration), do not set `Global.sharedTracer` to `Tracer`,
            /// and your app will be using the no-op tracer instance.
            ///
            /// If `enableTracing(false)` is set, the SDK won't instantiate underlying resources required for
            /// running the tracing feature. This will give you additional performance optimization if you only use RUM or logging.
            ///
            /// - Parameter enabled: `true` by default
            public func enableTracing(_ enabled: Bool) -> Builder {
                configuration.tracingEnabled = enabled
                return self
            }

            /// Sets the server endpoint to which traces are sent.
            /// - Parameter tracesEndpoint: server endpoint (default value is `TracesEndpoint.us` )
            @available(*, deprecated, message: "This option is replaced by `set(endpoint:)`. Refer to the new API comment for details.")
            public func set(tracesEndpoint: TracesEndpoint) -> Builder {
                configuration.tracesEndpoint = tracesEndpoint
                return self
            }

            /// Configures network requests monitoring for Tracing and RUM features. **Must be used together with** `DDURLSessionDelegate` set as the `URLSession` delegate.
            @available(*, deprecated, message: "This option is replaced by `trackURLSession(firstPartyHosts:)`. Refer to the new API comment for important details.")
            public func set(tracedHosts: Set<String>) -> Builder {
                return track(firstPartyHosts: tracedHosts)
            }

            @available(*, deprecated, message: "This option is replaced by `trackURLSession(firstPartyHosts:)`. Refer to the new API comment for important details.")
            public func track(firstPartyHosts: Set<String>) -> Builder {
                return trackURLSession(firstPartyHosts: firstPartyHosts)
            }

            /// Configures network requests monitoring for Tracing and RUM features. **It must be used together with** `DDURLSessionDelegate` set as the `URLSession` delegate.
            ///
            /// If set, the SDK will intercept all network requests made by `URLSession` instances which use `DDURLSessionDelegate`.
            ///
            /// Each request will be classified as 1st- or 3rd-party based on the host comparison, i.e.:
            /// * if `firstPartyHosts` is `["example.com"]`:
            ///     - 1st-party URL examples: https://example.com/, https://api.example.com/v2/users
            ///     - 3rd-party URL examples: https://foo.com/
            /// * if `firstPartyHosts` is `["api.example.com"]`:
            ///     - 1st-party URL examples: https://api.example.com/, https://api.example.com/v2/users
            ///     - 3rd-party URL examples: https://example.com/, https://foo.com/
            ///
            /// If RUM feature is enabled, the SDK will send RUM Resources for all intercepted requests.
            ///
            /// If Tracing feature is enabled, the SDK will send tracing Span for each 1st-party request. It will also add extra HTTP headers to further propagate the trace - it means that
            /// if your backend is instrumented with Datadog agent you will see the full trace (e.g.: client → server → database) in your dashboard, thanks to Datadog Distributed Tracing.
            ///
            /// If both RUM and Tracing features are enabled, the SDK will be sending RUM Resources for 1st- and 3rd-party requests and tracing Spans for 1st-parties.
            ///
            /// Until `trackURLSession()` is called, network requests monitoring is disabled.
            ///
            /// **NOTE 1:** Enabling this option will install swizzlings on some methods of the `URLSession`. Refer to `URLSessionSwizzler.swift`
            /// for implementation details.
            ///
            /// **NOTE 2:** The `URLSession` instrumentation will NOT work without using `DDURLSessionDelegate`.
            ///
            /// - Parameter firstPartyHosts: empty set by default
            public func trackURLSession(firstPartyHosts: Set<String> = []) -> Builder {
                configuration.firstPartyHosts = firstPartyHosts
                return self
            }

            // MARK: - RUM Configuration

            /// Enables or disables the RUM feature.
            ///
            /// This option is meant to opt-out from using Datadog RUM entirely, no matter of your environment or build configuration. If you need to
            /// disable RUM only for certain scenarios (e.g. in `DEBUG` build configuration), you may prefer to not register `RUMMonitor` on `Global.rum`
            /// and let your app use the no-op monitor instance.
            ///
            /// If `enableRUM(false)` is set, the SDK won't instantiate underlying resources required for
            /// running the RUM feature. This will give you additional performance optimization if you only use logging and/or tracing.
            ///
            /// **NOTE**: This setting only applies if you use `Datadog.Configuration.builderUsing(rumApplicationID:rumClientToken:environment:)`.
            /// When using other constructors for obtaining the builder, RUM is disabled by default.
            ///
            /// - Parameter enabled: `true` by default when using `Datadog.Configuration.builderUsing(rumApplicationID:rumClientToken:environment:)`.
            /// `false` otherwise.
            public func enableRUM(_ enabled: Bool) -> Builder {
                configuration.rumEnabled = enabled
                return self
            }

            /// Sets the server endpoint to which RUM events are sent.
            /// - Parameter rumEndpoint: server endpoint (default value is `RUMEndpoint.us` )
            @available(*, deprecated, message: "This option is replaced by `set(endpoint:)`. Refer to the new API comment for details.")
            public func set(rumEndpoint: RUMEndpoint) -> Builder {
                configuration.rumEndpoint = rumEndpoint
                return self
            }

            /// Sets the sampling rate for RUM Sessions.
            ///
            /// - Parameter rumSessionsSamplingRate: the sampling rate must be a value between `0.0` and `100.0`. A value of `0.0`
            /// means no RUM events will be sent, `100.0` means all sessions will be kept (default value is `100.0`).
            public func set(rumSessionsSamplingRate: Float) -> Builder {
                configuration.rumSessionsSamplingRate = rumSessionsSamplingRate
                return self
            }

            /// Sets the predicate for automatically tracking `UIViewControllers` as RUM Views.
            ///
            /// When the app is running, the SDK will ask provided `predicate` if any noticed `UIViewController` should be considered
            /// as the RUM View. The `predicate` implementation should return RUM View parameters if the `UIViewController` indicates
            /// the RUM View or `nil` otherwise.
            ///
            /// **NOTE:** Enabling this option will install swizzlings on `UIViewController's` lifecycle methods. Refer
            /// to `UIViewControllerSwizzler.swift` for implementation details.
            ///
            /// Until this option is enabled, automatic tracking of `UIViewControllers` is disabled and no swizzlings are installed on the `UIViewController` class.
            ///
            /// - Parameter predicate: the predicate deciding if a given `UIViewController` marks the beginning or end of the RUM View.
            /// Defaults to `DefaultUIKitRUMViewsPredicate` instance.
            public func trackUIKitRUMViews(using predicate: UIKitRUMViewsPredicate = DefaultUIKitRUMViewsPredicate()) -> Builder {
                configuration.rumUIKitViewsPredicate = predicate
                return self
            }

            /// Enables or disables automatic tracking of `UITouch` events as RUM Actions.
            ///
            /// When enabled, the SDK will track `UIEvents` send to the application and capture `UIViews` and `UIControls` that user interacted with.
            /// It will send RUM Action for each recognized element. Any touch events on the keyboard are ignored for privacy.
            ///
            /// The RUM Action will be named by the name of the interacted element's class and will be extended with `accessibilityIdentifier` (if set) for more context.
            ///
            /// **NOTE:** Enabling this option will install swizzlings on `UIApplication.sendEvent(_:)` method. Refer
            /// to `UIApplicationSwizzler.swift` for implementation details.
            ///
            /// Until this option is enabled, automatic tracking of `UIEvents` is disabled and no swizzling is installed on the `UIApplication` class.
            ///
            /// - Parameter enabled: `true` by default
            public func trackUIKitActions(_ enabled: Bool = true) -> Builder {
                configuration.rumUIKitActionsTrackingEnabled = enabled
                return self
            }

            /// Sets the custom mapper for `RUMViewEvent`. This can be used to modify RUM View events before they are send to Datadog.
            /// - Parameter mapper: the closure taking `RUMViewEvent` as input and expecting `RUMViewEvent` as output.
            /// The implementation should obtain a mutable version of the `RUMViewEvent`, modify it and return it.
            ///
            /// **NOTE** The mapper intentionally prevents from returning a `nil` to drop the `RUMViewEvent` entirely, this ensures that all `RUMViewEvent` are sent to Datadog.
            ///
            /// Use the `UIKitRUMViewsPredicate` API to ensure upstream consideration or filtering out of `UIViewController`/`RUMView`s.
            public func setRUMViewEventMapper(_ mapper: @escaping (RUMViewEvent) -> RUMViewEvent) -> Builder {
                configuration.rumViewEventMapper = mapper
                return self
            }

            /// Sets the custom mapper for `RUMResourceEvent`. This can be used to modify RUM Resource events before they are send to Datadog.
            /// - Parameter mapper: the closure taking `RUMResourceEvent` as input and expecting `RUMResourceEvent` or `nil` as output.
            /// The implementation should obtain a mutable version of the `RUMResourceEvent`, modify it and return. Returning `nil` will result
            /// with dropping the RUM Resource event entirely, so it won't be send to Datadog.
            public func setRUMResourceEventMapper(_ mapper: @escaping (RUMResourceEvent) -> RUMResourceEvent?) -> Builder {
                configuration.rumResourceEventMapper = mapper
                return self
            }

            /// Sets the custom mapper for `RUMActionEvent`. This can be used to modify RUM Action events before they are send to Datadog.
            /// - Parameter mapper: the closure taking `RUMActionEvent` as input and expecting `RUMActionEvent` or `nil` as output.
            /// The implementation should obtain a mutable version of the `RUMActionEvent`, modify it and return. Returning `nil` will result
            /// with dropping the RUM Action event entirely, so it won't be send to Datadog.
            public func setRUMActionEventMapper(_ mapper: @escaping (RUMActionEvent) -> RUMActionEvent?) -> Builder {
                configuration.rumActionEventMapper = mapper
                return self
            }

            /// Sets the custom mapper for `RUMErrorEvent`. This can be used to modify RUM Error events before they are send to Datadog.
            /// - Parameter mapper: the closure taking `RUMErrorEvent` as input and expecting `RUMErrorEvent` or `nil` as output.
            /// The implementation should obtain a mutable version of the `RUMErrorEvent`, modify it and return. Returning `nil` will result
            /// with dropping the RUM Error event entirely, so it won't be send to Datadog.
            public func setRUMErrorEventMapper(_ mapper: @escaping (RUMErrorEvent) -> RUMErrorEvent?) -> Builder {
                configuration.rumErrorEventMapper = mapper
                return self
            }

            // MARK: - Crash Reporting Configuration

            /// Enables the crash reporting feature.
            ///
            /// To enable Datadog crash reporting, configure this option by passing the `crashReportingPlugin`.
            /// The plugin must be obtained from `DatadogCrashReporting` library:
            ///
            ///         import DatadogCrashReporting
            ///
            ///         .enableCrashReporting(using: DDCrashReportingPlugin())
            ///
            /// - Parameter crashReportingPlugin: `nil` by default (Datadog crash reporting is disabled by default)
            public func enableCrashReporting(using crashReportingPlugin: DDCrashReportingPluginType) -> Builder {
                configuration.crashReportingPlugin = crashReportingPlugin
                return self
            }

#if DD_SDK_ENABLE_INTERNAL_MONITORING
            // MARK: - Internal Monitoring Configuration

            /// Enables the internal monitoring feature.
            ///
            /// This feature provides an observability for the SDK performance. All telemetry collected by the internal monitoring feature is sent to
            /// Datadog instance authorised for given `clientToken`, which can be a different org than the one configured for RUM, Tracing and Logging data.
            ///
            /// This feature is opt-in and requires specific configuration to be enabled. **Datadog does not collect any internal telemetry data by default.**
            ///
            /// To make this API visible, the `DD_SDK_ENABLE_INTERNAL_MONITORING` compiler flag must be defined in the  "Active Compilation Conditions" Build Setting
            /// or in the `.xcconfig` set for the build configuration:
            ///
            ///     SWIFT_ACTIVE_COMPILATION_CONDITIONS = DD_SDK_ENABLE_INTERNAL_MONITORING
            ///
            /// - Parameter clientToken: the client token authorised for a Datadog org which should receive the SDK telemetry
            public func enableInternalMonitoring(clientToken: String) -> Builder {
                configuration.internalMonitoringClientToken = clientToken
                return self
            }
#endif

            // MARK: - Features Common Configuration

            /// Sets the default service name associated with data send to Datadog.
            /// NOTE: The `serviceName` can be also overwritten by each `Logger` instance.
            /// - Parameter serviceName: the service name (default value is set to application bundle identifier)
            public func set(serviceName: String) -> Builder {
                configuration.serviceName = serviceName
                return self
            }

            /// Sets the preferred size of batched data uploaded to Datadog servers.
            /// This value impacts the size and number of requests performed by the SDK.
            /// - Parameter batchSize: `.medium` by default.
            public func set(batchSize: BatchSize) -> Builder {
                configuration.batchSize = batchSize
                return self
            }

            /// Sets the preferred frequency of uploading data to Datadog servers.
            /// This value impacts the frequency of performing network requests by the SDK.
            /// - Parameter uploadFrequency: `.average` by default.
            public func set(uploadFrequency: UploadFrequency) -> Builder {
                configuration.uploadFrequency = uploadFrequency
                return self
            }

            /// Sets additional configuration attributes.
            /// This can be used to tweak internal features of the SDK.
            /// - Parameter additionalConfiguration: `[:]` by default.
            public func set(additionalConfiguration: [String: Any]) -> Builder {
                configuration.additionalConfiguration = additionalConfiguration
                return self
            }

            /// Builds `Datadog.Configuration` object.
            public func build() -> Configuration {
                return configuration
            }
        }
    }
}<|MERGE_RESOLUTION|>--- conflicted
+++ resolved
@@ -181,12 +181,9 @@
         private(set) var batchSize: BatchSize
         private(set) var uploadFrequency: UploadFrequency
         private(set) var additionalConfiguration: [String: Any]
-<<<<<<< HEAD
-=======
 
         /// The client token autorizing internal monitoring data to be sent to Datadog org.
         private(set) var internalMonitoringClientToken: String?
->>>>>>> ddb4dbdf
 
         /// Creates the builder for configuring the SDK to work with RUM, Logging and Tracing features.
         /// - Parameter rumApplicationID: RUM Application ID obtained on Datadog website.
@@ -252,12 +249,8 @@
                     rumErrorEventMapper: nil,
                     batchSize: .medium,
                     uploadFrequency: .average,
-<<<<<<< HEAD
-                    additionalConfiguration: [:]
-=======
                     additionalConfiguration: [:],
                     internalMonitoringClientToken: nil
->>>>>>> ddb4dbdf
                 )
             }
 
