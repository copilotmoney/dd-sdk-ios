--- conflicted
+++ resolved
@@ -14,18 +14,12 @@
 		61C36425243752A600C4D4E6 /* LaunchScreen.storyboard in Resources */ = {isa = PBXBuildFile; fileRef = 61C36423243752A600C4D4E6 /* LaunchScreen.storyboard */; };
 		61C36430243752A600C4D4E6 /* CTProjectTests.swift in Sources */ = {isa = PBXBuildFile; fileRef = 61C3642F243752A600C4D4E6 /* CTProjectTests.swift */; };
 		61C3643B243752A600C4D4E6 /* CTProjectUITests.swift in Sources */ = {isa = PBXBuildFile; fileRef = 61C3643A243752A600C4D4E6 /* CTProjectUITests.swift */; };
-<<<<<<< HEAD
-		61C3644B2437547A00C4D4E6 /* Datadog.framework in Frameworks */ = {isa = PBXBuildFile; fileRef = 61C3644A2437547A00C4D4E6 /* Datadog.framework */; };
-		61C4DBE825C2FFCD0058DED4 /* CrashReporter.framework in Frameworks */ = {isa = PBXBuildFile; fileRef = 61C4DBE725C2FFCD0058DED4 /* CrashReporter.framework */; };
-		61C4DBE925C2FFCD0058DED4 /* CrashReporter.framework in Embed Frameworks */ = {isa = PBXBuildFile; fileRef = 61C4DBE725C2FFCD0058DED4 /* CrashReporter.framework */; settings = {ATTRIBUTES = (CodeSignOnCopy, RemoveHeadersOnCopy, ); }; };
-=======
 		9E9D5E8825F90FC6002F12A0 /* Kronos.xcframework in Frameworks */ = {isa = PBXBuildFile; fileRef = 9E9D5E8525F90FC6002F12A0 /* Kronos.xcframework */; };
 		9E9D5E8925F90FC6002F12A0 /* Kronos.xcframework in Embed Frameworks */ = {isa = PBXBuildFile; fileRef = 9E9D5E8525F90FC6002F12A0 /* Kronos.xcframework */; settings = {ATTRIBUTES = (CodeSignOnCopy, RemoveHeadersOnCopy, ); }; };
 		9E9D5E8A25F90FC6002F12A0 /* DatadogObjc.xcframework in Frameworks */ = {isa = PBXBuildFile; fileRef = 9E9D5E8625F90FC6002F12A0 /* DatadogObjc.xcframework */; };
 		9E9D5E8B25F90FC6002F12A0 /* DatadogObjc.xcframework in Embed Frameworks */ = {isa = PBXBuildFile; fileRef = 9E9D5E8625F90FC6002F12A0 /* DatadogObjc.xcframework */; settings = {ATTRIBUTES = (CodeSignOnCopy, RemoveHeadersOnCopy, ); }; };
 		9E9D5E8C25F90FC6002F12A0 /* Datadog.xcframework in Frameworks */ = {isa = PBXBuildFile; fileRef = 9E9D5E8725F90FC6002F12A0 /* Datadog.xcframework */; };
 		9E9D5E8D25F90FC6002F12A0 /* Datadog.xcframework in Embed Frameworks */ = {isa = PBXBuildFile; fileRef = 9E9D5E8725F90FC6002F12A0 /* Datadog.xcframework */; settings = {ATTRIBUTES = (CodeSignOnCopy, RemoveHeadersOnCopy, ); }; };
->>>>>>> 0dd335b7
 /* End PBXBuildFile section */
 
 /* Begin PBXContainerItemProxy section */
@@ -46,23 +40,15 @@
 /* End PBXContainerItemProxy section */
 
 /* Begin PBXCopyFilesBuildPhase section */
-<<<<<<< HEAD
-		61C4DBEA25C2FFCD0058DED4 /* Embed Frameworks */ = {
-=======
 		9E9D5E8E25F90FC6002F12A0 /* Embed Frameworks */ = {
->>>>>>> 0dd335b7
 			isa = PBXCopyFilesBuildPhase;
 			buildActionMask = 2147483647;
 			dstPath = "";
 			dstSubfolderSpec = 10;
 			files = (
-<<<<<<< HEAD
-				61C4DBE925C2FFCD0058DED4 /* CrashReporter.framework in Embed Frameworks */,
-=======
 				9E9D5E8D25F90FC6002F12A0 /* Datadog.xcframework in Embed Frameworks */,
 				9E9D5E8B25F90FC6002F12A0 /* DatadogObjc.xcframework in Embed Frameworks */,
 				9E9D5E8925F90FC6002F12A0 /* Kronos.xcframework in Embed Frameworks */,
->>>>>>> 0dd335b7
 			);
 			name = "Embed Frameworks";
 			runOnlyForDeploymentPostprocessing = 0;
@@ -85,14 +71,9 @@
 		61C36436243752A600C4D4E6 /* CTProjectUITests.xctest */ = {isa = PBXFileReference; explicitFileType = wrapper.cfbundle; includeInIndex = 0; path = CTProjectUITests.xctest; sourceTree = BUILT_PRODUCTS_DIR; };
 		61C3643A243752A600C4D4E6 /* CTProjectUITests.swift */ = {isa = PBXFileReference; lastKnownFileType = sourcecode.swift; path = CTProjectUITests.swift; sourceTree = "<group>"; };
 		61C3643C243752A600C4D4E6 /* Info.plist */ = {isa = PBXFileReference; lastKnownFileType = text.plist.xml; path = Info.plist; sourceTree = "<group>"; };
-<<<<<<< HEAD
-		61C3644A2437547A00C4D4E6 /* Datadog.framework */ = {isa = PBXFileReference; lastKnownFileType = wrapper.framework; name = Datadog.framework; path = Carthage/Build/iOS/Datadog.framework; sourceTree = "<group>"; };
-		61C4DBE725C2FFCD0058DED4 /* CrashReporter.framework */ = {isa = PBXFileReference; lastKnownFileType = wrapper.framework; name = CrashReporter.framework; path = Carthage/Build/iOS/Static/CrashReporter.framework; sourceTree = "<group>"; };
-=======
 		9E9D5E8525F90FC6002F12A0 /* Kronos.xcframework */ = {isa = PBXFileReference; lastKnownFileType = wrapper.xcframework; name = Kronos.xcframework; path = Carthage/Build/Kronos.xcframework; sourceTree = "<group>"; };
 		9E9D5E8625F90FC6002F12A0 /* DatadogObjc.xcframework */ = {isa = PBXFileReference; lastKnownFileType = wrapper.xcframework; name = DatadogObjc.xcframework; path = Carthage/Build/DatadogObjc.xcframework; sourceTree = "<group>"; };
 		9E9D5E8725F90FC6002F12A0 /* Datadog.xcframework */ = {isa = PBXFileReference; lastKnownFileType = wrapper.xcframework; name = Datadog.xcframework; path = Carthage/Build/Datadog.xcframework; sourceTree = "<group>"; };
->>>>>>> 0dd335b7
 /* End PBXFileReference section */
 
 /* Begin PBXFrameworksBuildPhase section */
@@ -100,14 +81,9 @@
 			isa = PBXFrameworksBuildPhase;
 			buildActionMask = 2147483647;
 			files = (
-<<<<<<< HEAD
-				61C3644B2437547A00C4D4E6 /* Datadog.framework in Frameworks */,
-				61C4DBE825C2FFCD0058DED4 /* CrashReporter.framework in Frameworks */,
-=======
 				9E9D5E8C25F90FC6002F12A0 /* Datadog.xcframework in Frameworks */,
 				9E9D5E8A25F90FC6002F12A0 /* DatadogObjc.xcframework in Frameworks */,
 				9E9D5E8825F90FC6002F12A0 /* Kronos.xcframework in Frameworks */,
->>>>>>> 0dd335b7
 			);
 			runOnlyForDeploymentPostprocessing = 0;
 		};
@@ -194,15 +170,9 @@
 		61C364492437547A00C4D4E6 /* Frameworks */ = {
 			isa = PBXGroup;
 			children = (
-<<<<<<< HEAD
-				61C4DBE725C2FFCD0058DED4 /* CrashReporter.framework */,
-				615519342461D121002A85CF /* OpenTracing.framework */,
-				61C3644A2437547A00C4D4E6 /* Datadog.framework */,
-=======
 				9E9D5E8725F90FC6002F12A0 /* Datadog.xcframework */,
 				9E9D5E8625F90FC6002F12A0 /* DatadogObjc.xcframework */,
 				9E9D5E8525F90FC6002F12A0 /* Kronos.xcframework */,
->>>>>>> 0dd335b7
 			);
 			name = Frameworks;
 			sourceTree = "<group>";
@@ -218,11 +188,7 @@
 				61C36412243752A500C4D4E6 /* Frameworks */,
 				61C36413243752A500C4D4E6 /* Resources */,
 				61C3645C243768FC00C4D4E6 /* ⚙️ Run linter */,
-<<<<<<< HEAD
-				61C4DBEA25C2FFCD0058DED4 /* Embed Frameworks */,
-=======
 				9E9D5E8E25F90FC6002F12A0 /* Embed Frameworks */,
->>>>>>> 0dd335b7
 			);
 			buildRules = (
 			);
@@ -339,32 +305,6 @@
 /* End PBXResourcesBuildPhase section */
 
 /* Begin PBXShellScriptBuildPhase section */
-<<<<<<< HEAD
-		61C364482437544F00C4D4E6 /* ⚙️ Carthage */ = {
-			isa = PBXShellScriptBuildPhase;
-			buildActionMask = 2147483647;
-			files = (
-			);
-			inputFileListPaths = (
-			);
-			inputPaths = (
-				"$(SRCROOT)/Carthage/Build/iOS/Datadog.framework",
-				"$(SRCROOT)/Carthage/Build/iOS/Kronos.framework",
-				"$(SRCROOT)/Carthage/Build/iOS/Static/CrashReporter.framework",
-				"$(SRCROOT)/Carthage/Build/iOS/DatadogCrashReporting.framework",
-			);
-			name = "⚙️ Carthage";
-			outputFileListPaths = (
-			);
-			outputPaths = (
-			);
-			runOnlyForDeploymentPostprocessing = 0;
-			shellPath = /bin/sh;
-			shellScript = "/usr/local/bin/carthage copy-frameworks\n";
-			showEnvVarsInLog = 0;
-		};
-=======
->>>>>>> 0dd335b7
 		61C3645C243768FC00C4D4E6 /* ⚙️ Run linter */ = {
 			isa = PBXShellScriptBuildPhase;
 			buildActionMask = 2147483647;
@@ -571,14 +511,6 @@
 			buildSettings = {
 				ASSETCATALOG_COMPILER_APPICON_NAME = AppIcon;
 				CODE_SIGN_STYLE = Automatic;
-<<<<<<< HEAD
-				FRAMEWORK_SEARCH_PATHS = (
-					"$(inherited)",
-					"$(PROJECT_DIR)/Carthage/Build/iOS",
-					"$(PROJECT_DIR)/Carthage/Build/iOS/Static",
-				);
-=======
->>>>>>> 0dd335b7
 				INFOPLIST_FILE = CTProject/Info.plist;
 				LD_RUNPATH_SEARCH_PATHS = (
 					"$(inherited)",
@@ -596,14 +528,6 @@
 			buildSettings = {
 				ASSETCATALOG_COMPILER_APPICON_NAME = AppIcon;
 				CODE_SIGN_STYLE = Automatic;
-<<<<<<< HEAD
-				FRAMEWORK_SEARCH_PATHS = (
-					"$(inherited)",
-					"$(PROJECT_DIR)/Carthage/Build/iOS",
-					"$(PROJECT_DIR)/Carthage/Build/iOS/Static",
-				);
-=======
->>>>>>> 0dd335b7
 				INFOPLIST_FILE = CTProject/Info.plist;
 				LD_RUNPATH_SEARCH_PATHS = (
 					"$(inherited)",
